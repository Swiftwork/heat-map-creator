"use client";

/* eslint-disable simple-import-sort/imports */
import {
  Box,
  HStack,
  Input,
  Text,
  VStack
} from "@chakra-ui/react";
import React, { useRef } from "react";
import { FaEye, FaEyeSlash, FaImage, FaTimes, FaTrash } from "react-icons/fa";
import { RetroButton } from './chakra/RetroButton';
import { RetroInput } from './chakra/RetroInput';

import { Corner } from "@/types/spline";

interface ToolbarProps {
  onClear: () => void;
  onImageUpload: (imageUrl: string) => void;
  onImageRemove: () => void;
  raceSegments: number;
  onRaceSegmentsChange: (value: number) => void;
  trackWidth: number;
  onTrackWidthChange: (value: number) => void;
  hasImage: boolean;
  // New props for Section B features
  showSpaces: boolean;
  showCorners: boolean;
  showStartFinish: boolean;
  onToggleSpaces: () => void;
  onToggleCorners: () => void;
  onToggleStartFinish: () => void;
  editingMode: 'spline' | 'corners' | 'metadata';
  onEditingModeChange: (mode: 'spline' | 'corners' | 'metadata') => void;
  trackMetadata?: {
    name: string;
    laps: number;
    startFinishSpaceIndex: number;
    boardMetadata: {
      cornersPerLap: number;
      spacesPerLap: number;
      heatCardCount: number;
      stressCardCount: number;
    };
  };
  onMetadataChange?: (metadata: any) => void;
  // Manual point editing props
  selectedPointIndex?: number | null;
  onRemoveSelectedPoint?: () => void;
  // Corner editing props
  selectedCorner?: Corner | undefined;
  onCornerUpdate?: (updates: Partial<Corner>) => void;
  onCornerRemove?: () => void;
}

export function Toolbar({
  onClear,
  onImageUpload,
  onImageRemove,
  raceSegments,
  onRaceSegmentsChange,
  trackWidth,
  onTrackWidthChange,
  hasImage,
  showSpaces,
  showCorners,
  showStartFinish,
  onToggleSpaces,
  onToggleCorners,
  onToggleStartFinish,
  editingMode,
  onEditingModeChange,
  trackMetadata,
  onMetadataChange,
  selectedPointIndex,
  onRemoveSelectedPoint,
  selectedCorner,
  onCornerUpdate,
  onCornerRemove,
}: ToolbarProps) {
  const fileInputRef = useRef<HTMLInputElement>(null);

  const handleFileChange = (e: React.ChangeEvent<HTMLInputElement>) => {
    const file = e.target.files?.[0];
    if (!file) return;

    const reader = new FileReader();
    reader.onload = (event) => {
      const imageUrl = event.target?.result as string;
      onImageUpload(imageUrl);
    };
    reader.readAsDataURL(file);

    // Reset input so the same file can be selected again
    if (fileInputRef.current) {
      fileInputRef.current.value = "";
    }
  };

  const handleRaceSegmentsChange = (e: React.ChangeEvent<HTMLInputElement>) => {
    const value = parseInt(e.target.value, 10);
    if (!isNaN(value) && value > 0) {
      onRaceSegmentsChange(value);
    }
  };

  const handleTrackWidthChange = (e: React.ChangeEvent<HTMLInputElement>) => {
    const value = parseInt(e.target.value, 10);
    if (!isNaN(value) && value > 0) {
      onTrackWidthChange(value);
    }
  };

  const handleMetadataChange = (field: string, value: any) => {
    if (onMetadataChange && trackMetadata) {
      const updatedMetadata = {
        ...trackMetadata,
        [field]: value,
      };
      onMetadataChange(updatedMetadata);
    }
  };

  const handleBoardMetadataChange = (field: string, value: any) => {
    if (onMetadataChange && trackMetadata) {
      const updatedMetadata = {
        ...trackMetadata,
        boardMetadata: {
          ...trackMetadata.boardMetadata,
          [field]: value,
        },
      };
      onMetadataChange(updatedMetadata);
    }
  };


  const getModeInfo = () => {
    switch (editingMode) {
      case 'spline':
        return { color: 'blue.400', text: 'Spline Editing Mode', description: 'Draw and edit track path' };
      case 'corners':
        return { color: 'orange.400', text: 'Corner Placement Mode', description: 'Click spaces to add/edit corners' };
      case 'metadata':
        return { color: 'purple.400', text: 'Track Metadata Mode', description: 'Edit track information' };
    }
  };

  const modeInfo = getModeInfo();


  // small SVG tile (8x8) for a crisp repeating checkered pattern
  const checkeredSvg = encodeURIComponent("<svg xmlns='http://www.w3.org/2000/svg' viewBox='0 0 8 8'><rect width='8' height='8' fill='white'/><rect x='0' y='0' width='4' height='4' fill='black'/><rect x='4' y='4' width='4' height='4' fill='black'/></svg>");

  return (
    <Box
      /* vintage racing look: dark leather background with subtle gradient + felt texture */
      bgGradient="linear(to-r, gray.900, #0f1410)"
      bgImage={"repeating-linear-gradient(135deg, rgba(255,255,255,0.01) 0 2px, transparent 2px 6px)"}
      borderBottom="6px solid"
      borderColor="yellow.500"
      boxShadow="0 6px 0 rgba(0,0,0,0.6)"
      color="white"
      data-toolbar="true"
      fontFamily="monospace"
      left={0}
      letterSpacing="0.04em"
      position="fixed"
      px={6}
      py={4}
      right={0}
      top={0}
      width="100%"
      zIndex={1000}
    >
      <VStack align="stretch" gap={3}>
        {/* Mode Status Bar (gauge + checkered flag) */}
        <HStack align="center" justify="center">

          {/* Checkered flag patch (SVG tile for crisp squares) */}
          <Box
            backgroundImage={`url("data:image/svg+xml;utf8,${checkeredSvg}")`}
            backgroundPosition="0 0"
            backgroundRepeat="repeat"
            backgroundSize="20px 20px"
            border="1px solid rgba(0,0,0,0.25)"
            borderRadius="2px"
            boxShadow="inset 0 -2px 0 rgba(0,0,0,0.4)"
            height="40px"
            mr={2}
            width="60px"
          />

          {/* Gauge circle */}
          <HStack align="center" gap={3}>
            <Box
              alignItems="center"
              bgGradient="radial(circle at 30% 30%, whiteAlpha.600, gray.200 30%, gray.100 60%, gray.300)"
              border="3px solid"
              borderColor="yellow.600"
              borderRadius="full"
              boxShadow="inset 0 -6px 0 rgba(0,0,0,0.35), 0 3px 0 rgba(0,0,0,0.6)"
              display="flex"
              height="56px"
              justifyContent="center"
              width="56px"
            >
              <Text fontSize="20px" fontWeight="bold" lineHeight="1" textAlign="center">
                {editingMode === 'spline' ? '✏️' : editingMode === 'corners' ? '🏁' : '📋'}
              </Text>
            </Box>

            <Box>
              <Text color="grey.100" fontSize="sm" fontWeight="bold" letterSpacing="0.06em" textTransform="uppercase">
                {modeInfo.text}
              </Text>
              <Text color="gray.300" fontSize="xs">
                {modeInfo.description}
              </Text>
            </Box>
          </HStack>
        </HStack>

<<<<<<< HEAD
        {/* Main Controls Row + Editing Controls Row */}
  <VStack align="stretch" gap={2}>
=======
        {/* Main Controls Row */}
        <HStack gap={4} justify="center" wrap="wrap">
          {/* Race Segments */}
          <HStack gap={2}>
            <Text fontSize="sm" fontWeight="medium" whiteSpace="nowrap">
              Spaces:
            </Text>
            <RetroInput
              min={1}
              size="sm"
              type="number"
              value={raceSegments}
              width="80px"
              onChange={handleRaceSegmentsChange}
            />
          </HStack>

          {/* Track Width */}
          <HStack gap={2}>
            <Text fontSize="sm" fontWeight="medium" whiteSpace="nowrap">
              Width:
            </Text>
            <RetroInput
              max={300}
              min={20}
              size="sm"
              type="number"
              value={trackWidth}
              width="80px"
              onChange={handleTrackWidthChange}
            />
          </HStack>

          {/* Editing Mode Buttons */}
          <HStack gap={2}>
            <Text fontSize="sm" fontWeight="medium" whiteSpace="nowrap">
              Mode:
            </Text>
            <RetroButton
              colorScheme="yellow"
              size="sm"
              variant={editingMode === 'spline' ? 'solid' : 'outline'}
              onClick={() => onEditingModeChange('spline')}
            >
              {editingMode === 'spline' && '✓ '}Spline
            </RetroButton>
            <RetroButton
              colorScheme="orange"
              size="sm"
              variant={editingMode === 'corners' ? 'solid' : 'outline'}
              onClick={() => onEditingModeChange('corners')}
            >
              {editingMode === 'corners' && '✓ '}Corners
            </RetroButton>
            <RetroButton
              colorScheme="red"
              size="sm"
              variant={editingMode === 'metadata' ? 'solid' : 'outline'}
              onClick={() => onEditingModeChange('metadata')}
            >
              {editingMode === 'metadata' && '✓ '}Metadata
            </RetroButton>
          </HStack>

          {/* Visual Toggles */}
          <HStack gap={2}>
            <Text fontSize="sm" fontWeight="medium" whiteSpace="nowrap">
              Show:
            </Text>
            <HStack gap={1}>
              <RetroButton colorScheme={showSpaces ? 'blue' : 'gray'} size="sm" onClick={onToggleSpaces}>
                {showSpaces ? <FaEye /> : <FaEyeSlash />} Spaces
              </RetroButton>
              <RetroButton colorScheme={showCorners ? 'orange' : 'gray'} size="sm" onClick={onToggleCorners}>
                {showCorners ? <FaEye /> : <FaEyeSlash />} Corners
              </RetroButton>
              <RetroButton colorScheme={showStartFinish ? 'blue' : 'gray'} size="sm" onClick={onToggleStartFinish}>
                {showStartFinish ? <FaEye /> : <FaEyeSlash />} Start/Finish
              </RetroButton>
            </HStack>
          </HStack>

          {/* Image Controls */}
          <Input ref={fileInputRef} accept="image/*" display="none" type="file" onChange={handleFileChange} />
          {hasImage ? (
            <RetroButton colorScheme="orange" size="sm" onClick={onImageRemove}>
              <FaTimes /> Remove Image
            </RetroButton>
          ) : (
            <RetroButton
              colorScheme="green"
              size="sm"
              onClick={() => fileInputRef.current?.click()}
            >
              <FaImage /> Add Image
            </RetroButton>
          )}

          <RetroButton colorScheme="red" size="sm" onClick={onClear}>
            <FaTrash /> Clear All
          </RetroButton>

          {/* Manual Point Controls */}
          {editingMode === 'spline' && (
            <>
              <Text fontSize="sm" fontWeight="medium" whiteSpace="nowrap">
                Click on spline to add points
              </Text>
              {selectedPointIndex !== null && (
                <RetroButton colorScheme="red" size="sm" title="Remove selected point" onClick={onRemoveSelectedPoint}>
                  - Remove Point
                </RetroButton>
              )}
            </>
          )}

          {/* Corner/metadata hints */}
          {editingMode === 'corners' && !selectedCorner && (
            <Text fontSize="sm" fontWeight="medium" whiteSpace="nowrap">Click on spaces to add corners</Text>
          )}
          {editingMode === 'metadata' && (
            <Text fontSize="sm" fontWeight="medium" whiteSpace="nowrap">Click on spaces to place Start/Finish line</Text>
          )}
        </HStack>

        {/* Corner Editing Controls */}
        {editingMode === 'corners' && selectedCorner && (
>>>>>>> 0839eb2b
          <HStack gap={4} justify="center" wrap="wrap">
            {/* Race Segments */}
            <HStack gap={2}>
              <Text fontSize="sm" fontWeight="medium" whiteSpace="nowrap">
                Spaces:
              </Text>
              <RetroInput
                min={1}
                size="sm"
                type="number"
                value={raceSegments}
                width="80px"
                onChange={handleRaceSegmentsChange}
              />
            </HStack>

            {/* Editing Mode Buttons */}
            <HStack gap={2}>
              <Text fontSize="sm" fontWeight="medium" whiteSpace="nowrap">
                Mode:
              </Text>
              <RetroButton
                colorScheme="yellow"
                size="sm"
                variant={editingMode === 'spline' ? 'solid' : 'outline'}
                onClick={() => onEditingModeChange('spline')}
              >
                {editingMode === 'spline' && '✓ '}Spline
              </RetroButton>
              <RetroButton
                colorScheme="orange"
                size="sm"
                variant={editingMode === 'corners' ? 'solid' : 'outline'}
                onClick={() => onEditingModeChange('corners')}
              >
                {editingMode === 'corners' && '✓ '}Corners
              </RetroButton>
              <RetroButton
                colorScheme="red"
                size="sm"
                variant={editingMode === 'metadata' ? 'solid' : 'outline'}
                onClick={() => onEditingModeChange('metadata')}
              >
                {editingMode === 'metadata' && '✓ '}Metadata
              </RetroButton>
            </HStack>

            {/* Visual Toggles */}
            <HStack gap={2}>
              <Text fontSize="sm" fontWeight="medium" whiteSpace="nowrap">
                Show:
              </Text>
              <HStack gap={1}>
                <RetroButton colorScheme={showSpaces ? 'blue' : 'gray'} size="sm" onClick={onToggleSpaces}>
                  {showSpaces ? <FaEye /> : <FaEyeSlash />} Spaces
                </RetroButton>
                <RetroButton colorScheme={showCorners ? 'orange' : 'gray'} size="sm" onClick={onToggleCorners}>
                  {showCorners ? <FaEye /> : <FaEyeSlash />} Corners
                </RetroButton>
                <RetroButton colorScheme={showStartFinish ? 'blue' : 'gray'} size="sm" onClick={onToggleStartFinish}>
                  {showStartFinish ? <FaEye /> : <FaEyeSlash />} Start/Finish
                </RetroButton>
              </HStack>
            </HStack>

            {/* Image Controls */}
            <Input ref={fileInputRef} accept="image/*" display="none" type="file" onChange={handleFileChange} />
            {hasImage ? (
              <RetroButton colorScheme="orange" size="sm" onClick={onImageRemove}>
                <FaTimes /> Remove Image
              </RetroButton>
            ) : (
              <RetroButton
                colorScheme="green"
                size="sm"
                onClick={() => fileInputRef.current?.click()}
              >
                <FaImage /> Add Image
              </RetroButton>
            )}

            <RetroButton colorScheme="red" size="sm" onClick={onClear}>
              <FaTrash /> Clear All
            </RetroButton>
          </HStack>

          {/* Editing Controls Row (Manual Point, Corner/metadata hints, Corner Editing, Track Metadata) */}
          <>
            {/* Manual Point Controls */}
            {editingMode === 'spline' && (
              <HStack gap={2} justify="center" wrap="wrap">
                <Text fontSize="sm" fontWeight="medium" whiteSpace="nowrap">
                  Click on spline to add points
                </Text>
                {selectedPointIndex !== null && (
                  <RetroButton colorScheme="red" size="sm" title="Remove selected point" onClick={onRemoveSelectedPoint}>
                    - Remove Point
                  </RetroButton>
                )}
              </HStack>
            )}

            {/* Corner/metadata hints */}
            {editingMode === 'corners' && !selectedCorner && (
              <HStack gap={2} justify="center" wrap="wrap">
                <Text fontSize="sm" fontWeight="medium" whiteSpace="nowrap">Click on spaces to add corners</Text>
              </HStack>
            )}

            {/* Corner Editing Controls */}
            {editingMode === 'corners' && selectedCorner && (
              <HStack gap={4} justify="center" wrap="wrap">
                <Text fontSize="sm" fontWeight="bold">Corner at Space {selectedCorner.spaceIndex}:</Text>

                <HStack gap={2}>
                  <Text fontSize="sm" whiteSpace="nowrap">Speed Limit:</Text>
                  <RetroInput
                    max={20}
                    min={1}
                    size="sm"
                    type="number"
                    value={selectedCorner.speedLimit}
                    width="70px"
                    onChange={(e) => onCornerUpdate?.({ speedLimit: parseInt(e.target.value, 10) })}
                  />
                </HStack>

                <HStack gap={2}>
                  <Text fontSize="sm" whiteSpace="nowrap">Inner Side:</Text>
                  <RetroButton colorScheme={selectedCorner.innerSide === 'left' ? 'blue' : 'gray'} size="sm" onClick={() => onCornerUpdate?.({ innerSide: 'left' })}>Left</RetroButton>
                  <RetroButton colorScheme={selectedCorner.innerSide === 'right' ? 'blue' : 'gray'} size="sm" onClick={() => onCornerUpdate?.({ innerSide: 'right' })}>Right</RetroButton>
                </HStack>

                <RetroButton colorScheme="red" size="sm" onClick={onCornerRemove}><FaTrash /> Remove Corner</RetroButton>
              </HStack>
            )}

            {/* Track Metadata Controls */}
            {trackMetadata && editingMode === 'metadata' && (
              <VStack align="stretch" gap={4} p={4}>
                <HStack gap={4} justify="center" wrap="wrap">
                  <HStack gap={2}>
                    <Text fontSize="sm" fontWeight="medium" whiteSpace="nowrap">Track Name:</Text>
                    <Input bg="gray.700" border="1px solid" borderColor="gray.600" size="sm" value={trackMetadata.name} width="120px" onChange={(e) => handleMetadataChange('name', e.target.value)} />
                  </HStack>

                  <HStack gap={2}>
                    <Text fontSize="sm" fontWeight="medium" whiteSpace="nowrap">Laps:</Text>
                    <RetroInput min={1} size="sm" type="number" value={trackMetadata.laps} width="60px" onChange={(e) => handleMetadataChange('laps', parseInt(e.target.value, 10))} />
                  </HStack>

                  <HStack gap={2}>
                    <Text fontSize="sm" fontWeight="medium" whiteSpace="nowrap">Start/Finish Space:</Text>
                    <RetroInput min={0} size="sm" type="number" value={trackMetadata.startFinishSpaceIndex} width="80px" onChange={(e) => handleMetadataChange('startFinishSpaceIndex', parseInt(e.target.value, 10))} />
                  </HStack>

                  <HStack gap={2}>
                    <Text fontSize="sm" fontWeight="medium" whiteSpace="nowrap">Heat Cards:</Text>
                    <RetroInput min={0} size="sm" type="number" value={trackMetadata.boardMetadata.heatCardCount} width="60px" onChange={(e) => handleBoardMetadataChange('heatCardCount', parseInt(e.target.value, 10))} />
                  </HStack>

                  <HStack gap={2}>
                    <Text fontSize="sm" fontWeight="medium" whiteSpace="nowrap">Stress Cards:</Text>
                    <RetroInput min={0} size="sm" type="number" value={trackMetadata.boardMetadata.stressCardCount} width="60px" onChange={(e) => handleBoardMetadataChange('stressCardCount', parseInt(e.target.value, 10))} />
                  </HStack>
                </HStack>
              </VStack>
            )}
          </>
        </VStack>
      </VStack>
    </Box>
  );
}
<|MERGE_RESOLUTION|>--- conflicted
+++ resolved
@@ -222,26 +222,23 @@
           </HStack>
         </HStack>
 
-<<<<<<< HEAD
         {/* Main Controls Row + Editing Controls Row */}
   <VStack align="stretch" gap={2}>
-=======
-        {/* Main Controls Row */}
-        <HStack gap={4} justify="center" wrap="wrap">
-          {/* Race Segments */}
-          <HStack gap={2}>
-            <Text fontSize="sm" fontWeight="medium" whiteSpace="nowrap">
-              Spaces:
-            </Text>
-            <RetroInput
-              min={1}
-              size="sm"
-              type="number"
-              value={raceSegments}
-              width="80px"
-              onChange={handleRaceSegmentsChange}
-            />
-          </HStack>
+          <HStack gap={4} justify="center" wrap="wrap">
+            {/* Race Segments */}
+            <HStack gap={2}>
+              <Text fontSize="sm" fontWeight="medium" whiteSpace="nowrap">
+                Spaces:
+              </Text>
+              <RetroInput
+                min={1}
+                size="sm"
+                type="number"
+                value={raceSegments}
+                width="80px"
+                onChange={handleRaceSegmentsChange}
+              />
+            </HStack>
 
           {/* Track Width */}
           <HStack gap={2}>
@@ -258,117 +255,6 @@
               onChange={handleTrackWidthChange}
             />
           </HStack>
-
-          {/* Editing Mode Buttons */}
-          <HStack gap={2}>
-            <Text fontSize="sm" fontWeight="medium" whiteSpace="nowrap">
-              Mode:
-            </Text>
-            <RetroButton
-              colorScheme="yellow"
-              size="sm"
-              variant={editingMode === 'spline' ? 'solid' : 'outline'}
-              onClick={() => onEditingModeChange('spline')}
-            >
-              {editingMode === 'spline' && '✓ '}Spline
-            </RetroButton>
-            <RetroButton
-              colorScheme="orange"
-              size="sm"
-              variant={editingMode === 'corners' ? 'solid' : 'outline'}
-              onClick={() => onEditingModeChange('corners')}
-            >
-              {editingMode === 'corners' && '✓ '}Corners
-            </RetroButton>
-            <RetroButton
-              colorScheme="red"
-              size="sm"
-              variant={editingMode === 'metadata' ? 'solid' : 'outline'}
-              onClick={() => onEditingModeChange('metadata')}
-            >
-              {editingMode === 'metadata' && '✓ '}Metadata
-            </RetroButton>
-          </HStack>
-
-          {/* Visual Toggles */}
-          <HStack gap={2}>
-            <Text fontSize="sm" fontWeight="medium" whiteSpace="nowrap">
-              Show:
-            </Text>
-            <HStack gap={1}>
-              <RetroButton colorScheme={showSpaces ? 'blue' : 'gray'} size="sm" onClick={onToggleSpaces}>
-                {showSpaces ? <FaEye /> : <FaEyeSlash />} Spaces
-              </RetroButton>
-              <RetroButton colorScheme={showCorners ? 'orange' : 'gray'} size="sm" onClick={onToggleCorners}>
-                {showCorners ? <FaEye /> : <FaEyeSlash />} Corners
-              </RetroButton>
-              <RetroButton colorScheme={showStartFinish ? 'blue' : 'gray'} size="sm" onClick={onToggleStartFinish}>
-                {showStartFinish ? <FaEye /> : <FaEyeSlash />} Start/Finish
-              </RetroButton>
-            </HStack>
-          </HStack>
-
-          {/* Image Controls */}
-          <Input ref={fileInputRef} accept="image/*" display="none" type="file" onChange={handleFileChange} />
-          {hasImage ? (
-            <RetroButton colorScheme="orange" size="sm" onClick={onImageRemove}>
-              <FaTimes /> Remove Image
-            </RetroButton>
-          ) : (
-            <RetroButton
-              colorScheme="green"
-              size="sm"
-              onClick={() => fileInputRef.current?.click()}
-            >
-              <FaImage /> Add Image
-            </RetroButton>
-          )}
-
-          <RetroButton colorScheme="red" size="sm" onClick={onClear}>
-            <FaTrash /> Clear All
-          </RetroButton>
-
-          {/* Manual Point Controls */}
-          {editingMode === 'spline' && (
-            <>
-              <Text fontSize="sm" fontWeight="medium" whiteSpace="nowrap">
-                Click on spline to add points
-              </Text>
-              {selectedPointIndex !== null && (
-                <RetroButton colorScheme="red" size="sm" title="Remove selected point" onClick={onRemoveSelectedPoint}>
-                  - Remove Point
-                </RetroButton>
-              )}
-            </>
-          )}
-
-          {/* Corner/metadata hints */}
-          {editingMode === 'corners' && !selectedCorner && (
-            <Text fontSize="sm" fontWeight="medium" whiteSpace="nowrap">Click on spaces to add corners</Text>
-          )}
-          {editingMode === 'metadata' && (
-            <Text fontSize="sm" fontWeight="medium" whiteSpace="nowrap">Click on spaces to place Start/Finish line</Text>
-          )}
-        </HStack>
-
-        {/* Corner Editing Controls */}
-        {editingMode === 'corners' && selectedCorner && (
->>>>>>> 0839eb2b
-          <HStack gap={4} justify="center" wrap="wrap">
-            {/* Race Segments */}
-            <HStack gap={2}>
-              <Text fontSize="sm" fontWeight="medium" whiteSpace="nowrap">
-                Spaces:
-              </Text>
-              <RetroInput
-                min={1}
-                size="sm"
-                type="number"
-                value={raceSegments}
-                width="80px"
-                onChange={handleRaceSegmentsChange}
-              />
-            </HStack>
 
             {/* Editing Mode Buttons */}
             <HStack gap={2}>
