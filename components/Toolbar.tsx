"use client";

/* eslint-disable simple-import-sort/imports */
import {
  Box,
  HStack,
  Input,
  Text,
  VStack
} from "@chakra-ui/react";
import React, { useRef } from "react";
import { FaEye, FaEyeSlash, FaImage, FaTimes, FaTrash } from "react-icons/fa";
import { RetroButton } from './chakra/RetroButton';
import { RetroInput } from './chakra/RetroInput';

import { Corner } from "@/types/spline";

interface ToolbarProps {
  onClear: () => void;
  onImageUpload: (imageUrl: string) => void;
  onImageRemove: () => void;
  raceSegments: number;
  onRaceSegmentsChange: (value: number) => void;
  trackWidth: number;
  onTrackWidthChange: (value: number) => void;
  hasImage: boolean;
  // New props for Section B features
  showSpaces: boolean;
  showCorners: boolean;
  showStartFinish: boolean;
  onToggleSpaces: () => void;
  onToggleCorners: () => void;
  onToggleStartFinish: () => void;
  editingMode: 'spline' | 'corners' | 'metadata';
  onEditingModeChange: (mode: 'spline' | 'corners' | 'metadata') => void;
  trackMetadata?: {
    name: string;
    laps: number;
    startFinishSpaceIndex: number;
    boardMetadata: {
      cornersPerLap: number;
      spacesPerLap: number;
      heatCardCount: number;
      stressCardCount: number;
    };
  };
  onMetadataChange?: (metadata: any) => void;
  // Manual point editing props
  selectedPointIndex?: number | null;
  onRemoveSelectedPoint?: () => void;
  // Corner editing props
  selectedCorner?: Corner | undefined;
  onCornerUpdate?: (updates: Partial<Corner>) => void;
  onCornerRemove?: () => void;
}

export function Toolbar({
  onClear,
  onImageUpload,
  onImageRemove,
  raceSegments,
  onRaceSegmentsChange,
  trackWidth,
  onTrackWidthChange,
  hasImage,
  showSpaces,
  showCorners,
  showStartFinish,
  onToggleSpaces,
  onToggleCorners,
  onToggleStartFinish,
  editingMode,
  onEditingModeChange,
  trackMetadata,
  onMetadataChange,
  selectedPointIndex,
  onRemoveSelectedPoint,
  selectedCorner,
  onCornerUpdate,
  onCornerRemove,
}: ToolbarProps) {
  const fileInputRef = useRef<HTMLInputElement>(null);

  const handleFileChange = (e: React.ChangeEvent<HTMLInputElement>) => {
    const file = e.target.files?.[0];
    if (!file) return;

    const reader = new FileReader();
    reader.onload = (event) => {
      const imageUrl = event.target?.result as string;
      onImageUpload(imageUrl);
    };
    reader.readAsDataURL(file);

    // Reset input so the same file can be selected again
    if (fileInputRef.current) {
      fileInputRef.current.value = "";
    }
  };

  const handleRaceSegmentsChange = (e: React.ChangeEvent<HTMLInputElement>) => {
    const value = parseInt(e.target.value, 10);
    if (!isNaN(value) && value > 0) {
      onRaceSegmentsChange(value);
    }
  };

  const handleTrackWidthChange = (e: React.ChangeEvent<HTMLInputElement>) => {
    const value = parseInt(e.target.value, 10);
    if (!isNaN(value) && value > 0) {
      onTrackWidthChange(value);
    }
  };

  const handleMetadataChange = (field: string, value: any) => {
    if (onMetadataChange && trackMetadata) {
      const updatedMetadata = {
        ...trackMetadata,
        [field]: value,
      };
      onMetadataChange(updatedMetadata);
    }
  };

  const handleBoardMetadataChange = (field: string, value: any) => {
    if (onMetadataChange && trackMetadata) {
      const updatedMetadata = {
        ...trackMetadata,
        boardMetadata: {
          ...trackMetadata.boardMetadata,
          [field]: value,
        },
      };
      onMetadataChange(updatedMetadata);
    }
  };


  const getModeInfo = () => {
    switch (editingMode) {
      case 'spline':
        return { color: 'blue.400', text: 'Spline Editing Mode', description: 'Draw and edit track path' };
      case 'corners':
        return { color: 'orange.400', text: 'Corner Placement Mode', description: 'Click spaces to add/edit corners' };
      case 'metadata':
        return { color: 'purple.400', text: 'Track Metadata Mode', description: 'Edit track information' };
    }
  };

  const modeInfo = getModeInfo();


  // small SVG tile (8x8) for a crisp repeating checkered pattern
  const checkeredSvg = encodeURIComponent("<svg xmlns='http://www.w3.org/2000/svg' viewBox='0 0 8 8'><rect width='8' height='8' fill='white'/><rect x='0' y='0' width='4' height='4' fill='black'/><rect x='4' y='4' width='4' height='4' fill='black'/></svg>");

  return (
    <Box
      /* vintage racing look: dark leather background with subtle gradient + felt texture */
      bgGradient="linear(to-r, gray.900, #0f1410)"
      bgImage={"repeating-linear-gradient(135deg, rgba(255,255,255,0.01) 0 2px, transparent 2px 6px)"}
      borderBottom="6px solid"
      borderColor="yellow.500"
      boxShadow="0 6px 0 rgba(0,0,0,0.6)"
      color="white"
      data-toolbar="true"
      fontFamily="monospace"
      left={0}
      letterSpacing="0.04em"
      position="fixed"
      px={6}
      py={4}
      right={0}
      top={0}
      width="100%"
      zIndex={1000}
    >
      <VStack align="stretch" gap={3}>
        {/* Mode Status Bar (gauge + checkered flag) */}
        <HStack align="center" justify="center">

          {/* Checkered flag patch (SVG tile for crisp squares) */}
          <Box
            backgroundImage={`url("data:image/svg+xml;utf8,${checkeredSvg}")`}
            backgroundPosition="0 0"
            backgroundRepeat="repeat"
            backgroundSize="20px 20px"
            border="1px solid rgba(0,0,0,0.25)"
            borderRadius="2px"
            boxShadow="inset 0 -2px 0 rgba(0,0,0,0.4)"
            height="40px"
            mr={2}
            width="60px"
          />

          {/* Gauge circle */}
          <HStack align="center" gap={3}>
            <Box
              alignItems="center"
              bgGradient="radial(circle at 30% 30%, whiteAlpha.600, gray.200 30%, gray.100 60%, gray.300)"
              border="3px solid"
              borderColor="yellow.600"
              borderRadius="full"
              boxShadow="inset 0 -6px 0 rgba(0,0,0,0.35), 0 3px 0 rgba(0,0,0,0.6)"
              display="flex"
              height="56px"
              justifyContent="center"
              width="56px"
            >
              <Text fontSize="20px" fontWeight="bold" lineHeight="1" textAlign="center">
                {editingMode === 'spline' ? '✏️' : editingMode === 'corners' ? '🏁' : '📋'}
              </Text>
            </Box>

            <Box>
              <Text color="grey.100" fontSize="sm" fontWeight="bold" letterSpacing="0.06em" textTransform="uppercase">
                {modeInfo.text}
              </Text>
              <Text color="gray.300" fontSize="xs">
                {modeInfo.description}
              </Text>
            </Box>
          </HStack>
        </HStack>

        {/* Main Controls Row + Editing Controls Row */}
  <VStack align="stretch" gap={2}>
          <HStack gap={4} justify="center" wrap="wrap">
            {/* Race Segments */}
            <HStack gap={2}>
              <Text fontSize="sm" fontWeight="medium" whiteSpace="nowrap">
                Spaces:
              </Text>
              <RetroInput
                min={1}
                size="sm"
                type="number"
                value={raceSegments}
                width="80px"
                onChange={handleRaceSegmentsChange}
              />
            </HStack>


<<<<<<< HEAD
          {/* Editing Mode Buttons */}
          <HStack gap={2}>
            <Text fontSize="sm" fontWeight="medium" whiteSpace="nowrap">
              Mode:
            </Text>
            <RetroButton
              isToggled={editingMode === 'spline'}
              size="sm"
              onClick={() => onEditingModeChange('spline')}
            >
              {editingMode === 'spline' && '✓ '}Spline
            </RetroButton>
            <RetroButton
              isToggled={editingMode === 'corners'}
              size="sm"
              onClick={() => onEditingModeChange('corners')}
            >
              {editingMode === 'corners' && '✓ '}Corners
            </RetroButton>
            <RetroButton
              isToggled={editingMode === 'metadata'}
              size="sm"
              onClick={() => onEditingModeChange('metadata')}
            >
              {editingMode === 'metadata' && '✓ '}Metadata
            </RetroButton>
          </HStack>
=======
>>>>>>> c5058b8d

            {/* Editing Mode Buttons */}
            <HStack gap={2}>
              <Text fontSize="sm" fontWeight="medium" whiteSpace="nowrap">
                Mode:
              </Text>
              <RetroButton
                colorScheme="yellow"
                size="sm"
                variant={editingMode === 'spline' ? 'solid' : 'outline'}
                onClick={() => onEditingModeChange('spline')}
              >
                {editingMode === 'spline' && '✓ '}Spline
              </RetroButton>
              <RetroButton
                colorScheme="orange"
                size="sm"
                variant={editingMode === 'corners' ? 'solid' : 'outline'}
                onClick={() => onEditingModeChange('corners')}
              >
                {editingMode === 'corners' && '✓ '}Corners
              </RetroButton>
              <RetroButton
                colorScheme="red"
                size="sm"
                variant={editingMode === 'metadata' ? 'solid' : 'outline'}
                onClick={() => onEditingModeChange('metadata')}
              >
                {editingMode === 'metadata' && '✓ '}Metadata
              </RetroButton>
            </HStack>

            {/* Visual Toggles */}
            <HStack gap={2}>
              <Text fontSize="sm" fontWeight="medium" whiteSpace="nowrap">
                Show:
              </Text>
              <HStack gap={1}>
                <RetroButton colorScheme={showSpaces ? 'blue' : 'gray'} size="sm" onClick={onToggleSpaces}>
                  {showSpaces ? <FaEye /> : <FaEyeSlash />} Spaces
                </RetroButton>
                <RetroButton colorScheme={showCorners ? 'orange' : 'gray'} size="sm" onClick={onToggleCorners}>
                  {showCorners ? <FaEye /> : <FaEyeSlash />} Corners
                </RetroButton>
                <RetroButton colorScheme={showStartFinish ? 'blue' : 'gray'} size="sm" onClick={onToggleStartFinish}>
                  {showStartFinish ? <FaEye /> : <FaEyeSlash />} Start/Finish
                </RetroButton>
              </HStack>
            </HStack>

<<<<<<< HEAD
            <HStack gap={2}>
              <Text fontSize="sm" whiteSpace="nowrap">Inner Side:</Text>
              <RetroButton 
                isActive={selectedCorner.innerSide === 'left'} 
                size="sm" 
                onClick={() => onCornerUpdate?.({ innerSide: 'left' })}
              >
                Left
              </RetroButton>
              <RetroButton 
                isActive={selectedCorner.innerSide === 'right'} 
                size="sm" 
                onClick={() => onCornerUpdate?.({ innerSide: 'right' })}
              >
                Right
              </RetroButton>
            </HStack>
=======
            {/* Image Controls */}
            <Input ref={fileInputRef} accept="image/*" display="none" type="file" onChange={handleFileChange} />
            {hasImage ? (
              <RetroButton colorScheme="orange" size="sm" onClick={onImageRemove}>
                <FaTimes /> Remove Image
              </RetroButton>
            ) : (
              <RetroButton
                colorScheme="green"
                size="sm"
                onClick={() => fileInputRef.current?.click()}
              >
                <FaImage /> Add Image
              </RetroButton>
            )}
>>>>>>> c5058b8d

            <RetroButton colorScheme="red" size="sm" onClick={onClear}>
              <FaTrash /> Clear All
            </RetroButton>
          </HStack>

          {/* Editing Controls Row (Manual Point, Corner/metadata hints, Corner Editing, Track Metadata) */}
          <>
            {/* Manual Point Controls */}
            {editingMode === 'spline' && (
              <HStack gap={2} justify="center" wrap="wrap">
                <Text fontSize="sm" fontWeight="medium" whiteSpace="nowrap">
                  Click on spline to add points
                </Text>
                {selectedPointIndex !== null && (
                  <RetroButton colorScheme="red" size="sm" title="Remove selected point" onClick={onRemoveSelectedPoint}>
                    - Remove Point
                  </RetroButton>
                )}
              </HStack>
            )}

            {/* Corner/metadata hints */}
            {editingMode === 'corners' && !selectedCorner && (
              <HStack gap={2} justify="center" wrap="wrap">
                <Text fontSize="sm" fontWeight="medium" whiteSpace="nowrap">Click on spaces to add corners</Text>
              </HStack>
            )}

            {/* Corner Editing Controls */}
            {editingMode === 'corners' && selectedCorner && (
              <HStack gap={4} justify="center" wrap="wrap">
                <Text fontSize="sm" fontWeight="bold">Corner at Space {selectedCorner.spaceIndex}:</Text>

                <HStack gap={2}>
                  <Text fontSize="sm" whiteSpace="nowrap">Speed Limit:</Text>
                  <RetroInput
                    max={20}
                    min={1}
                    size="sm"
                    type="number"
                    value={selectedCorner.speedLimit}
                    width="70px"
                    onChange={(e) => onCornerUpdate?.({ speedLimit: parseInt(e.target.value, 10) })}
                  />
                </HStack>

                <HStack gap={2}>
                  <Text fontSize="sm" whiteSpace="nowrap">Inner Side:</Text>
                  <RetroButton colorScheme={selectedCorner.innerSide === 'left' ? 'blue' : 'gray'} size="sm" onClick={() => onCornerUpdate?.({ innerSide: 'left' })}>Left</RetroButton>
                  <RetroButton colorScheme={selectedCorner.innerSide === 'right' ? 'blue' : 'gray'} size="sm" onClick={() => onCornerUpdate?.({ innerSide: 'right' })}>Right</RetroButton>
                </HStack>

                <RetroButton colorScheme="red" size="sm" onClick={onCornerRemove}><FaTrash /> Remove Corner</RetroButton>
              </HStack>
            )}

            {/* Track Metadata Controls */}
            {trackMetadata && editingMode === 'metadata' && (
              <VStack align="stretch" gap={4} p={4}>
                <HStack gap={4} justify="center" wrap="wrap">

                  <HStack gap={2}>
                    <Text fontSize="sm" fontWeight="medium" whiteSpace="nowrap">Track Name:</Text>
                    <Input bg="gray.700" border="1px solid" borderColor="gray.600" size="sm" value={trackMetadata.name} width="120px" onChange={(e) => handleMetadataChange('name', e.target.value)} />
                  </HStack>
                            {/* Track Width */}
                  <HStack gap={2}>
                    <Text fontSize="sm" fontWeight="medium" whiteSpace="nowrap">
                      Width:
                    </Text>
                    <RetroInput
                      max={300}
                      min={20}
                      size="sm"
                      type="number"
                      value={trackWidth}
                      width="80px"
                      onChange={handleTrackWidthChange}
                    />
                  </HStack>


                  <HStack gap={2}>
                    <Text fontSize="sm" fontWeight="medium" whiteSpace="nowrap">Laps:</Text>
                    <RetroInput min={1} size="sm" type="number" value={trackMetadata.laps} width="60px" onChange={(e) => handleMetadataChange('laps', parseInt(e.target.value, 10))} />
                  </HStack>

                  <HStack gap={2}>
                    <Text fontSize="sm" fontWeight="medium" whiteSpace="nowrap">Start/Finish Space:</Text>
                    <RetroInput min={0} size="sm" type="number" value={trackMetadata.startFinishSpaceIndex} width="80px" onChange={(e) => handleMetadataChange('startFinishSpaceIndex', parseInt(e.target.value, 10))} />
                  </HStack>

                  <HStack gap={2}>
                    <Text fontSize="sm" fontWeight="medium" whiteSpace="nowrap">Heat Cards:</Text>
                    <RetroInput min={0} size="sm" type="number" value={trackMetadata.boardMetadata.heatCardCount} width="60px" onChange={(e) => handleBoardMetadataChange('heatCardCount', parseInt(e.target.value, 10))} />
                  </HStack>

                  <HStack gap={2}>
                    <Text fontSize="sm" fontWeight="medium" whiteSpace="nowrap">Stress Cards:</Text>
                    <RetroInput min={0} size="sm" type="number" value={trackMetadata.boardMetadata.stressCardCount} width="60px" onChange={(e) => handleBoardMetadataChange('stressCardCount', parseInt(e.target.value, 10))} />
                  </HStack>
                </HStack>
              </VStack>
            )}
          </>
        </VStack>
      </VStack>
    </Box>
  );
}
<|MERGE_RESOLUTION|>--- conflicted
+++ resolved
@@ -241,7 +241,6 @@
             </HStack>
 
 
-<<<<<<< HEAD
           {/* Editing Mode Buttons */}
           <HStack gap={2}>
             <Text fontSize="sm" fontWeight="medium" whiteSpace="nowrap">
@@ -269,8 +268,6 @@
               {editingMode === 'metadata' && '✓ '}Metadata
             </RetroButton>
           </HStack>
-=======
->>>>>>> c5058b8d
 
             {/* Editing Mode Buttons */}
             <HStack gap={2}>
@@ -321,7 +318,6 @@
               </HStack>
             </HStack>
 
-<<<<<<< HEAD
             <HStack gap={2}>
               <Text fontSize="sm" whiteSpace="nowrap">Inner Side:</Text>
               <RetroButton 
@@ -339,7 +335,6 @@
                 Right
               </RetroButton>
             </HStack>
-=======
             {/* Image Controls */}
             <Input ref={fileInputRef} accept="image/*" display="none" type="file" onChange={handleFileChange} />
             {hasImage ? (
@@ -355,7 +350,6 @@
                 <FaImage /> Add Image
               </RetroButton>
             )}
->>>>>>> c5058b8d
 
             <RetroButton colorScheme="red" size="sm" onClick={onClear}>
               <FaTrash /> Clear All
